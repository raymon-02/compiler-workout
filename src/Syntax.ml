(* Opening a library for generic programming (https://github.com/dboulytchev/GT).
   The library provides "@type ..." syntax extension and plugins like show, etc.
*)
open GT 
    
(* Simple expressions: syntax and semantics *)
module Expr =
  struct
    
    (* The type for expressions. Note, in regular OCaml there is no "@type..." 
       notation, it came from GT. 
    *)
    @type t =
    (* integer constant *) | Const of int
    (* variable         *) | Var   of string
    (* binary operator  *) | Binop of string * t * t with show

    (* Available binary operators:
        !!                   --- disjunction
        &&                   --- conjunction
        ==, !=, <=, <, >=, > --- comparisons
        +, -                 --- addition, subtraction
        *, /, %              --- multiplication, division, reminder
    *)
                                                            
    (* State: a partial map from variables to integer values. *)
    type state = string -> int 

    (* Empty state: maps every variable into nothing. *)
    let empty = fun x -> failwith (Printf.sprintf "Undefined variable %s" x)

    (* Update: non-destructively "modifies" the state s by binding the variable x 
      to value v and returns the new state.
    *)
    let update x v s = fun y -> if x = y then v else s y

    (* Bin operation evaluator

          val evalOp : op -> (int -> int -> int)
    *)
    let evalOp op =
      let evalBool b = if b then 1 else 0 in
      let evalInt i = if i = 0 then false else true in
      let comp f g x y = f (g x) (g y) in
      let evalBoolOp op =
        match op with
          | "<"  -> ( < )
          | "<=" -> ( <= )
          | ">"  -> ( > )
          | ">=" -> ( >= )
          | "==" -> ( == )
          | "!=" -> ( <> )
          | "&&" -> comp ( && ) evalInt
          | "!!" -> comp ( || ) evalInt
          | _    -> failwith "Unsupported operator" in
      match op with
        | "+" -> ( + )
        | "-" -> ( - )
        | "*" -> ( * )
        | "/" -> ( / )
        | "%" -> ( mod )
        | _   -> fun x y -> evalBool @@ evalBoolOp op x y

    (* Expression evaluator

          val eval : state -> t -> int
 
       Takes a state and an expression, and returns the value of the expression in 
       the given state.
    *)
    let rec eval s e =
      match e with
        | Var x             -> s x
        | Const c           -> c
        | Binop (op, x, y)  ->
          let ex = eval s x in
          let ey = eval s y in
          evalOp op ex ey
  end
                    
(* Simple statements: syntax and sematics *)
module Stmt =
  struct

    (* The type for statements *)
    @type t =
    (* read into the variable           *) | Read   of string
    (* write the value of an expression *) | Write  of Expr.t
    (* assignment                       *) | Assign of string * Expr.t
    (* composition                      *) | Seq    of t * t with show

    (* The type of configuration: a state, an input stream, an output stream *)
    type config = Expr.state * int list * int list 

    (* Statement evaluator

          val eval : config -> t -> config

       Takes a configuration and a statement, and returns another configuration
    *)
    let rec eval c s =
      match (c, s) with
        | ((st, i, o), Assign (x, e)) -> 
            let ev = Expr.eval st e in
            (Expr.update x ev st, i, o)
        | ((st, z::i, o), Read x)     -> (Expr.update x z st, i, o)
        | ((st, i, o), Write e)       -> 
            let ev = Expr.eval st e in
            (st, i, o @ [ev])
        | (co, Seq (s1, s2))          ->
            let sc1 = eval co s1 in
            eval sc1 s2
        | _                           -> failwith "Unsupported configuration and statement"
                                                         
  end
<<<<<<< HEAD
 
=======

(* The top-level definitions *)

(* The top-level syntax category is statement *)
type t = Stmt.t    

(* Top-level evaluator

     eval : int list -> t -> int list

   Takes a program and its input stream, and returns the output stream
*)
let eval i p =
  let _, _, o = Stmt.eval (Expr.empty, i, []) p in o
>>>>>>> 2f6169cd
<|MERGE_RESOLUTION|>--- conflicted
+++ resolved
@@ -113,9 +113,6 @@
         | _                           -> failwith "Unsupported configuration and statement"
                                                          
   end
-<<<<<<< HEAD
- 
-=======
 
 (* The top-level definitions *)
 
@@ -129,5 +126,4 @@
    Takes a program and its input stream, and returns the output stream
 *)
 let eval i p =
-  let _, _, o = Stmt.eval (Expr.empty, i, []) p in o
->>>>>>> 2f6169cd
+  let _, _, o = Stmt.eval (Expr.empty, i, []) p in o